# Copyright (c) Meta Platforms, Inc. and affiliates.
# All rights reserved.
#
# This source code is licensed under the license found in the
# LICENSE file in the root directory of this source tree.
import logging
import os
import sys
from typing import List
from pathlib import Path
import shutil

import numpy as np
import dotenv
import torch as th
from addict import Dict as AttrDict
from omegaconf import DictConfig, OmegaConf
from torch.utils.data import DataLoader
from torchvision.utils import make_grid, save_image
from tqdm import tqdm
import lovely_tensors as lt

lt.monkey_patch()

from ca_code.utils.dataloader import BodyDataset, collate_fn
from ca_code.utils.becominglit_dataloader import BecomingLitDataset, collate_fn
from ca_code.utils.image import linear2srgb
from ca_code.utils.light_decorator import EnvSpinDecorator, SingleLightCycleDecorator
from ca_code.utils.module_loader import load_from_config
from ca_code.utils.train import load_checkpoint, to_device
from ca_code.utils.gs_to_mesh import get_mesh

logger = logging.getLogger(__name__)

MODALITY = "full"


def main(config: DictConfig):
    device = th.device("cuda:0")
<<<<<<< HEAD

    remote = os.getenv("REMOTE")
    if remote:
        config.train.run_dir = "/mnt" + config.train.run_dir

=======
    
    # remote = os.getenv("REMOTE")
    # if remote:
    #     config.train.run_dir = "/mnt" + config.train.run_dir
    
>>>>>>> a1a1a254
    model_dir = config.train.run_dir
    os.makedirs(f"{model_dir}/tmp", exist_ok=True)

    # ckpt_path = f"{model_dir}/checkpoints/model.pt"
    ckpt_path = f"{model_dir}/checkpoints/600000.pt"
    if not os.path.exists(ckpt_path):
        ckpt_path = f"{model_dir}/checkpoints/latest.pt"
        # ckpt_path = f"{model_dir}/checkpoints/600000.pt"

    config.data.root_path = os.getenv("BECOMINGLIT_DATASET_PATH")
    config.data.fully_lit_only = True
    config.data.partially_lit_only = False

    if "sequences" in config.data:
        del config.data["sequences"]
        config.data.sequence = "TALK"
    # dataset = BodyDataset(**config.data)
    data_config = config.data
    data_config.sequence = data_config.sequences[0]
    del data_config["sequences"]

    # dataset = BecomingLitDataset(**data_config)
    # ckpt_path = "/mnt/cluster/valinor/jschmidt/goliath/m--20230714--0903--QVC422--pilot--ProjectGoliath--Head/model/model.pt"
    model_dir = Path(ckpt_path).parent
    print(model_dir)
    save_dir_point = f"{model_dir}/point_{config.data.sequence}_{MODALITY}"
    save_dir_env = f"{model_dir}/env_{config.data.sequence}"
    os.makedirs(save_dir_point, exist_ok=True)
    os.makedirs(save_dir_env, exist_ok=True)

    # config.data.split = "test"
    config.data.fully_lit_only = True
    config.data.partially_lit_only = False
    # config.data.cameras_subset = ["222200037"]
    # dataset = BodyDataset(**config.data)
    dataset = BecomingLitDataset(**data_config)
    batch_filter_fn = dataset.batch_filter

    static_assets = AttrDict(dataset.static_assets)

    config.dataloader.shuffle = False
    config.dataloader.batch_size = 1
    config.dataloader.num_workers = 4

    # dataset.cameras = ["401892"]
    dataset.cameras = ["222200037"]

    static_assets = AttrDict(dataset.static_assets)

    config.dataloader.shuffle = False
    config.dataloader.batch_size = 1
    config.dataloader.num_workers = 4

    # dataset.cameras = ["222200037"]

    loader = DataLoader(
        dataset,
        collate_fn=collate_fn,
        **config.dataloader,
    )

    # building the model
    model = (
        load_from_config(
            config.model,
            assets=static_assets,
        )
        .to(device)
        .eval()
    )

    # loading model checkpoint
    load_checkpoint(
        ckpt_path,
        modules={"model": model},
        strict=False,
    )

    # disabling training-only stuff
    model.learn_blur_enabled = False
    model.cal_enabled = False

<<<<<<< HEAD
    light_positions = np.load(Path.home().joinpath("light_pos.npy"))
    model_p = SingleLightCycleDecorator(model, light_positions).to(device)

    # # campos_path_x = th.sin(th.linspace(0, 2 * th.pi, 256))
    # # campos_path_y = th.zeros_like(campos_path_x)
    # # campos_path_z = th.cos(th.linspace(0, 2 * th.pi, 256))
    # # campos_path = th.stack([campos_path_x, campos_path_y, campos_path_z], dim=1) * 2.0 # [256, 3]
    # # campos_path = to_device(campos_path, device)

    # # forward
    N_STEPS = 512
    completed_steps = 0
    # while completed_steps < N_STEPS:
    #     for i, batch in enumerate(tqdm(loader)):
    #         batch = to_device(batch, device)
    #         batch_filter_fn(batch)
    #         with th.no_grad():
    #             preds = model_p(**batch, index=[completed_steps])

    #             # means = preds["primpos"][0]
    #             # quats = preds["primqvec"][0]
    #             # scales = preds["primscale"][0]
    #             # opacities = preds["sigma"][0]
    #             # nrm = preds["spec_nml"][0]
    #             # rgb = preds["diff_color"][0]
    #             # rgb = preds["color"][0]
    #             # rgb = preds["albedo"][0]
    #             # gs_mesh = get_mesh(means, quats, scales, opacities, nrm, rgb)

    #         # if "hand" in model_dir:
    #         #     preds["rgb"] = preds["rgb"] / 255.0

    #         # visualizing
    #         rgb_preds_grid = make_grid(linear2srgb(preds["rgb"]), nrow=4)
    #         save_image(rgb_preds_grid, f"{save_dir_point}/{completed_steps}.png")

    #         completed_steps += 1

    #         if completed_steps >= N_STEPS:
    #             break

    # os.system(
    #     f"ffmpeg -y -framerate 24 -i '{save_dir_point}/%d.png' -vf 'pad=ceil(iw/2)*2:ceil(ih/2)*2' -crf 10 -g 10 -pix_fmt yuv420p {model_dir}/{config.data.sequence}_{MODALITY}_point.mp4 -y"
    # )
=======
    model_p = SingleLightCycleDecorator(model, light_rotate_axis=1).to(device)

    # forward
    for i in range(256):
        batch = next(iter(loader))
        batch = to_device(batch, device)
        batch_filter_fn(batch)
        with th.no_grad():
            preds = model_p(**batch, index=[180 + i])

        if "hand" in model_dir:
            preds["rgb"] = preds["rgb"] / 255.0

        # visualizing
        rgb_preds_grid = make_grid(linear2srgb(preds["rgb"]), nrow=4)
        save_image(rgb_preds_grid, f"{model_dir}/tmp/{i}.png")

    os.system(
        f"ffmpeg -y -framerate 24 -i '{model_dir}/tmp/%d.png' -b:v 8000000 -c:v mpeg4 -g 10 -pix_fmt yuv420p {model_dir}/_point.mp4 -y"
    )
>>>>>>> a1a1a254

    # download 1k hdr from https://polyhaven.com/a/metro_noord
    model_e = EnvSpinDecorator(
        model,
        # envmap_path="./envmaps/metro_noord_1k.hdr",
        envmap_path="/home/jschmidt/projects/becominglit/assets/envmaps/shanghai_bund_1k.hdr",
        ydown=False,
        env_scale=8.0,
        cycle=360,
    ).to(device)

    # forward
    for i, batch in enumerate(tqdm(loader)):
        batch = to_device(batch, device)
        batch_filter_fn(batch)
        with th.no_grad():
            preds = model_e(**batch, index=[i])

        # visualizing
        # rgb_preds_grid = make_grid(linear2srgb(preds["rgb"]), nrow=4)
        rgb_preds_grid = linear2srgb(preds["rgb"][0])
        save_image(rgb_preds_grid, f"{save_dir_env}/{i}.png")

        if i > 360:
            break

    os.system(
        f"ffmpeg -y -framerate 24 -i '{save_dir_env}/%d.png' -vf 'pad=ceil(iw/2)*2:ceil(ih/2)*2' -crf 20 -c:v libx264 -g 10 -pix_fmt yuv420p {model_dir}/{config.data.sequence}_env.mp4 -y"
    )


if __name__ == "__main__":
    dotenv.load_dotenv()

    config_path: str = sys.argv[1]
    console_commands: List[str] = sys.argv[2:]

    config = OmegaConf.load(config_path)
    config_cli = OmegaConf.from_cli(args_list=console_commands)
    if config_cli:
        logger.info("Overriding with the following args values:")
        logger.info(f"{OmegaConf.to_yaml(config_cli)}")
        config = OmegaConf.merge(config, config_cli)

    main(config)<|MERGE_RESOLUTION|>--- conflicted
+++ resolved
@@ -37,19 +37,11 @@
 
 def main(config: DictConfig):
     device = th.device("cuda:0")
-<<<<<<< HEAD
 
     remote = os.getenv("REMOTE")
     if remote:
         config.train.run_dir = "/mnt" + config.train.run_dir
 
-=======
-    
-    # remote = os.getenv("REMOTE")
-    # if remote:
-    #     config.train.run_dir = "/mnt" + config.train.run_dir
-    
->>>>>>> a1a1a254
     model_dir = config.train.run_dir
     os.makedirs(f"{model_dir}/tmp", exist_ok=True)
 
@@ -68,8 +60,6 @@
         config.data.sequence = "TALK"
     # dataset = BodyDataset(**config.data)
     data_config = config.data
-    data_config.sequence = data_config.sequences[0]
-    del data_config["sequences"]
 
     # dataset = BecomingLitDataset(**data_config)
     # ckpt_path = "/mnt/cluster/valinor/jschmidt/goliath/m--20230714--0903--QVC422--pilot--ProjectGoliath--Head/model/model.pt"
@@ -132,7 +122,6 @@
     model.learn_blur_enabled = False
     model.cal_enabled = False
 
-<<<<<<< HEAD
     light_positions = np.load(Path.home().joinpath("light_pos.npy"))
     model_p = SingleLightCycleDecorator(model, light_positions).to(device)
 
@@ -142,44 +131,6 @@
     # # campos_path = th.stack([campos_path_x, campos_path_y, campos_path_z], dim=1) * 2.0 # [256, 3]
     # # campos_path = to_device(campos_path, device)
 
-    # # forward
-    N_STEPS = 512
-    completed_steps = 0
-    # while completed_steps < N_STEPS:
-    #     for i, batch in enumerate(tqdm(loader)):
-    #         batch = to_device(batch, device)
-    #         batch_filter_fn(batch)
-    #         with th.no_grad():
-    #             preds = model_p(**batch, index=[completed_steps])
-
-    #             # means = preds["primpos"][0]
-    #             # quats = preds["primqvec"][0]
-    #             # scales = preds["primscale"][0]
-    #             # opacities = preds["sigma"][0]
-    #             # nrm = preds["spec_nml"][0]
-    #             # rgb = preds["diff_color"][0]
-    #             # rgb = preds["color"][0]
-    #             # rgb = preds["albedo"][0]
-    #             # gs_mesh = get_mesh(means, quats, scales, opacities, nrm, rgb)
-
-    #         # if "hand" in model_dir:
-    #         #     preds["rgb"] = preds["rgb"] / 255.0
-
-    #         # visualizing
-    #         rgb_preds_grid = make_grid(linear2srgb(preds["rgb"]), nrow=4)
-    #         save_image(rgb_preds_grid, f"{save_dir_point}/{completed_steps}.png")
-
-    #         completed_steps += 1
-
-    #         if completed_steps >= N_STEPS:
-    #             break
-
-    # os.system(
-    #     f"ffmpeg -y -framerate 24 -i '{save_dir_point}/%d.png' -vf 'pad=ceil(iw/2)*2:ceil(ih/2)*2' -crf 10 -g 10 -pix_fmt yuv420p {model_dir}/{config.data.sequence}_{MODALITY}_point.mp4 -y"
-    # )
-=======
-    model_p = SingleLightCycleDecorator(model, light_rotate_axis=1).to(device)
-
     # forward
     for i in range(256):
         batch = next(iter(loader))
@@ -188,8 +139,8 @@
         with th.no_grad():
             preds = model_p(**batch, index=[180 + i])
 
-        if "hand" in model_dir:
-            preds["rgb"] = preds["rgb"] / 255.0
+    #         # if "hand" in model_dir:
+    #         #     preds["rgb"] = preds["rgb"] / 255.0
 
         # visualizing
         rgb_preds_grid = make_grid(linear2srgb(preds["rgb"]), nrow=4)
@@ -198,7 +149,6 @@
     os.system(
         f"ffmpeg -y -framerate 24 -i '{model_dir}/tmp/%d.png' -b:v 8000000 -c:v mpeg4 -g 10 -pix_fmt yuv420p {model_dir}/_point.mp4 -y"
     )
->>>>>>> a1a1a254
 
     # download 1k hdr from https://polyhaven.com/a/metro_noord
     model_e = EnvSpinDecorator(
